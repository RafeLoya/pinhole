use crate::ascii_converter::AsciiConverter;
use crate::ascii_renderer::AsciiRenderer;
use crate::camera::Camera;
use crate::image_frame::ImageFrame;
use crate::mock_frame_generator::{MockFrameGenerator, PatternType};
use crate::video_config::VideoConfig;
use common::ascii_frame::AsciiFrame;
use std::error::Error;
use std::sync::Arc;
use std::time::Duration;
use tokio::io::{AsyncReadExt, AsyncWriteExt};
use tokio::net::tcp::OwnedReadHalf;
use tokio::net::{TcpStream, UdpSocket};
use tokio::sync::{broadcast, watch};
use tokio::task;
use tokio::time::{sleep, Instant};

/// Max amount of frames that can be buffered
const FRAME_BUFFER: usize = 30;
const FPS: u64 = 30;

/// Terminal-based client that connects to a server for ASCII video streaming.
/// Session control is handled over TCP, frame forwarding is handled over UDP.
/// Can either use a camera or generate a test patten
pub struct Client {
    /// TCP address for 'control' messages (e.g. JOIN, LEAVE)
    server_tcp_addr: String,
    /// Sending / receiving ASCII video frames
    server_udp_addr: String,
    /// Session ID client attempts to join
    session_id: String,
    /// Flag for session connection.
    /// Written to by TCP-control, read by other tasks
    conn_flag_tx: watch::Sender<bool>,
    conn_flag_rx: watch::Receiver<bool>,
    /// Flag for if peer is on other end of session
    /// Written to by TCP-control, read by sender & renderer
    peer_flag_tx: watch::Sender<bool>,
    peer_flag_rx: watch::Receiver<bool>,
    /// Optionally, pattern can be used instead of camera
    test_pattern: Option<PatternType>,
}

impl Client {
    pub fn new(
        server_tcp_addr: String,
        server_udp_addr: String,
        session_id: String,
        test_pattern: Option<PatternType>,
    ) -> Self {
        let (conn_flag_tx, conn_flag_rx) = watch::channel(false);
        let (peer_flag_tx, peer_flag_rx) = watch::channel(false);

        Self {
            server_tcp_addr,
            server_udp_addr,
            session_id,
            conn_flag_tx,
            conn_flag_rx,
            peer_flag_tx,
            peer_flag_rx,
            test_pattern,
        }
    }

    /// Start client's runtime logic:
    /// - Connect to server
    /// - Join session
    /// - Registers its UDP port
    /// - Spawns background tasks for:
    ///     - TCP control handling
    ///     - UDP receiving / rendering
    ///     - Frame generation / sending
    pub async fn run(&self) -> Result<(), Box<dyn Error>> {
        // establish TCP socket
        let tcp_stream = TcpStream::connect(&self.server_tcp_addr).await?;
        let (mut tcp_rd, mut tcp_wr) = tcp_stream.into_split();

        // establish UDP socket
        let udp_socket = Arc::new(UdpSocket::bind("0.0.0.0:0").await?);
        udp_socket.connect(&self.server_udp_addr).await?;

        // === SESSION HANDSHAKE (JOIN + REGISTER_UDP) ============================================
        // Sends JOIN request to server to either create a new session or
        // join a preexisting one
        tcp_wr
            .write_all(format!("JOIN {}\n", self.session_id).as_bytes())
            .await?;
        Self::expect_ok(&mut tcp_rd).await?;
        udp_socket.send(b"PING").await?;

        // update our session status to connected
        let _ = self.conn_flag_tx.send(true);

        // println!("joined session: {}", self.session_id);

        // TODO: how large should buffer be?
        // EXPERIMENTAL: target FPS * worst consumer lag in seconds
        // 30 FPS * 3 Seconds = 90
        // TODO: watch channel? only keeping one frame but latency bounded at one frame
        // TODO: broadcast channel (ring buffer)? drops oldest frame automatically
        let (frame_tx, _) = broadcast::channel::<AsciiFrame>(FRAME_BUFFER);

        // === TCP SESSION CONTROL ================================================================
        // Reads control messages from server, updating local state about
        // session connection and / or peer presence.
        let ctrl_conn_tx = self.conn_flag_tx.clone();
        let ctrl_peer_tx = self.peer_flag_tx.clone();
        task::spawn(async move {
            let mut buf = vec![0u8; 1024];

            loop {
                let n = match tcp_rd.read(&mut buf).await {
                    Ok(0) => {
                        let _ = ctrl_conn_tx.send(false);
                        break;
                    }
                    Ok(n) => n,
                    Err(e) => {
                        eprintln!("TCP read error: {e}");
                        let _ = ctrl_conn_tx.send(false);
                        break;
                    }
                };

                match &buf[..n] {
                    msg if msg.starts_with(b"CONNECTED") => {
                        let _ = ctrl_peer_tx.send(true);
                    }
                    msg if msg.starts_with(b"DISCONNECTED") => {
                        let _ = ctrl_peer_tx.send(false);
                    }
                    _ => {}
                }
            }
        });

        // === FRAME RENDERING ====================================================================
        let rend_conn_rx = self.conn_flag_rx.clone();
        let mut rend_peer_rx = self.peer_flag_rx.clone();
        let udp_rend = udp_socket.clone();
        let frame_interval = Duration::from_millis((1000 / FPS));
        task::spawn(async move {
            let mut buf = vec![0u8; 65536];
            let mut renderer = AsciiRenderer::new().unwrap();
            let mut next_frame_time = Instant::now() + frame_interval;

            while *rend_conn_rx.borrow() {
                // blocks until peer is present
                let _ = rend_peer_rx.wait_for(|peer| *peer).await;
                
                let mut next_frame = None;
                loop {
                    match udp_rend.try_recv(&mut buf) {
                        Ok(n) => {
                            if let Ok(frame) = renderer.process_datagram(&buf[..n]) {
                                next_frame = Some(frame);
                            }
                        }
                        Err(e) => {
                            eprintln!("UDP receive error: {e}");
                            if next_frame.is_some() {
                                break;
                            } else {
                                // sleep for a tiny bit
                            }
                            //continue;
                        }
                    }
                }
                let _ = renderer.render(&next_frame.unwrap());


                let now = Instant::now();
                if next_frame_time > now {
                    sleep(next_frame_time - now).await;
                } else {
                    eprintln!("BAD. Time over by {:?} ms!", (now - next_frame_time).as_millis());
                }
<<<<<<< HEAD
                next_frame = Instant::now() + frame_interval;
=======
                next_frame_time = Instant::now() + frame_interval;
>>>>>>> dc529a40
            }
        });

        // === FRAME CAPTURE, ENCODING, AND SENDING ===============================================
        // Receive AsciiFrame, then serialize and send to peer via UDP if present
        let send_conn_rx = self.conn_flag_rx.clone();
        let mut send_peer_rx = self.peer_flag_rx.clone();
        let udp_send = udp_socket.clone();
        let mut ser_rx = frame_tx.subscribe();
        task::spawn(async move {
            while *send_conn_rx.borrow() {
                // blocks until peer is present
                let _ = send_peer_rx.wait_for(|peer| *peer).await;

                match ser_rx.recv().await {
                    Ok(frame) => {
                        let data = AsciiRenderer::serialize_frame(&frame);
                        let _ = udp_send.send(&data).await;
                    }
                    Err(broadcast::error::RecvError::Closed) => {
                        break;
                    }
                    _ => {}
                }

                // TODO: look at notes "Current Caveats of AsciiFrame"
            }
        });

        // === FRAME GENERATION (WEBCAM OR TEST PATTERN) ==========================================
        let cfg = VideoConfig::default();
        if let Some(pattern) = &self.test_pattern {
            // TODO: this is jank, may not be important if we remove patterns in future
            let pattern_val = match pattern {
                PatternType::Checkerboard => PatternType::Checkerboard,
                &PatternType::MovingLine => PatternType::MovingLine,
            };

            let mut frame_gen =
                MockFrameGenerator::new(cfg.ascii_width, cfg.ascii_height, 30, pattern_val)?;

            while *self.conn_flag_rx.borrow() {
                if *self.peer_flag_rx.borrow() {
                    let frame = frame_gen.generate_frame()?;
                    let _ = frame_tx.send(frame);
                }
            }
        } else {
            let mut camera = Camera::new(cfg.camera_width, cfg.camera_height)?;

            let mut image_frame = ImageFrame::new(cfg.camera_width, cfg.camera_height, 3)?;
            let mut ascii_frame = AsciiFrame::new(cfg.ascii_width, cfg.ascii_height, ' ')?;

            let converter = AsciiConverter::new(
                AsciiConverter::DEFAULT_ASCII_INTENSITY.chars().collect(),
                AsciiConverter::DEFAULT_ASCII_HORIZONTAL.chars().collect(),
                AsciiConverter::DEFAULT_ASCII_VERTICAL.chars().collect(),
                AsciiConverter::DEFAULT_ASCII_FORWARD.chars().collect(),
                AsciiConverter::DEFAULT_ASCII_BACK.chars().collect(),
                cfg.camera_width,
                cfg.camera_height,
                cfg.edge_threshold,
                cfg.contrast,
                cfg.brightness,
            )?;

            while *self.conn_flag_rx.borrow() {
                if *self.peer_flag_rx.borrow() {
                    camera.capture_frame(&mut image_frame)?;
                    converter.convert(&image_frame, &mut ascii_frame)?;

                    let mut output = AsciiFrame::new(cfg.ascii_width, cfg.ascii_height, ' ')?;
                    output.set_chars(ascii_frame.chars());
                    let _ = frame_tx.send(output);
                }
            }
        }

        let _ = tcp_wr.write_all(b"LEAVE\n").await;
        Ok(())
    }

    async fn expect_ok(rd: &mut OwnedReadHalf) -> Result<(), Box<dyn Error>> {
        let mut line = Vec::with_capacity(64);
        loop {
            let mut byte = [0u8; 1];
            if rd.read(&mut byte).await? == 0 {
                return Err("unexpected EOF waiting for OK".into());
            }
            line.push(byte[0]);
            if byte[0] == b'\n' {
                break;
            }
        }
        let text = std::str::from_utf8(&line)?.trim_start();
        if text.starts_with("OK") {
            Ok(())
        } else {
            Err(format!("unexpected reply: {}", text).into())
        }
    }
}<|MERGE_RESOLUTION|>--- conflicted
+++ resolved
@@ -172,16 +172,10 @@
 
 
                 let now = Instant::now();
-                if next_frame_time > now {
-                    sleep(next_frame_time - now).await;
-                } else {
-                    eprintln!("BAD. Time over by {:?} ms!", (now - next_frame_time).as_millis());
-                }
-<<<<<<< HEAD
+                if next_frame > now {
+                    sleep(next_frame - now).await;
+                }
                 next_frame = Instant::now() + frame_interval;
-=======
-                next_frame_time = Instant::now() + frame_interval;
->>>>>>> dc529a40
             }
         });
 
