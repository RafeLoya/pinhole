[workspace]
resolver = "2"
members = ["server", "client", "common"]

<<<<<<< HEAD
[dependencies]
[dependencies.nokhwa]
version = "0.10.7"
# Use the native input backends, enable WGPU integration
features = ["input-native", "output-wgpu"]
=======
[workspace.package]
version = "0.1.0"
edition = "2024"
authors = ["Group 4"]
repository = "https://github.com/csi4321/final-project-group4_s25"
>>>>>>> 99f1486d
<|MERGE_RESOLUTION|>--- conflicted
+++ resolved
@@ -2,16 +2,8 @@
 resolver = "2"
 members = ["server", "client", "common"]
 
-<<<<<<< HEAD
-[dependencies]
-[dependencies.nokhwa]
-version = "0.10.7"
-# Use the native input backends, enable WGPU integration
-features = ["input-native", "output-wgpu"]
-=======
 [workspace.package]
 version = "0.1.0"
 edition = "2024"
 authors = ["Group 4"]
-repository = "https://github.com/csi4321/final-project-group4_s25"
->>>>>>> 99f1486d
+repository = "https://github.com/csi4321/final-project-group4_s25"