--- conflicted
+++ resolved
@@ -10,9 +10,6 @@
 chrono = "0.4"
 clap = { version = "4.4", features = ["derive"] }
 common = { path = "../common" }
-<<<<<<< HEAD
-tokio = { version = "1", features = ["full"] }
-=======
 quinn = "0.11"
 etherparse = "0.15.0"
 clap = "4.5.9"
@@ -38,7 +35,6 @@
 # [dev-dependencies]
 # tempfile.workspace = true
 # mockall.workspace = true
->>>>>>> 01e37bda
 
 [[bin]]
 name = "server"