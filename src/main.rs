use nokhwa::Camera;
use nokhwa::pixel_format::RgbFormat;
use nokhwa::utils::{CameraIndex, RequestedFormat, RequestedFormatType};
use std::io::{self, Write};
use std::thread;
use std::time::Duration;

fn main() -> Result<(), Box<dyn std::error::Error>> {
    let width = 120;
    let height = 40;

    let ascii_chars = " .,:-=o+*#%&@8$".chars().collect::<Vec<char>>();
    let clear_screen = "\x1B[2J\x1B[1;1H";

    println!("Starting webcam to ASCII stream. Press Ctrl+C to exit.");

    let index = CameraIndex::Index(0);
    let requested = RequestedFormat::new::<RgbFormat>(RequestedFormatType::AbsoluteHighestFrameRate);
    let mut camera = Camera::new(index, requested)?;

    camera.open_stream()?;

    let contrast = 1.5;
    let brightness = -0.03;

    loop {
        let frame = camera.frame()?;
        let buffer = frame.buffer();
        let resolution = frame.resolution();
        let frame_width = resolution.width() as usize;
        let frame_height = resolution.height()  as usize;

<<<<<<< HEAD
=======
        let buffer = frame.buffer();
        let resolution = frame.resolution();
        let frame_width = resolution.width() as usize;
        let frame_height = resolution.height()  as usize;

>>>>>>> 4f1936e8
        let scale_x = frame_width as f32 / width as f32;
        let scale_y = frame_height as f32 / height as f32;

        print!("{}", clear_screen);

        for y in 0..height {
            for x in 0..width {
                let img_x = (x as f32 * scale_x) as usize;
                let img_y = (y as f32 * scale_y) as usize;

                if img_x < frame_width && img_y < frame_height {
                    let pixel_index = (img_y * frame_width + img_x) * 3;
                    if pixel_index + 2 >= buffer.len() {
                        print!(" ");
                        continue;
                    }

                    let r = buffer[pixel_index];
                    let g = buffer[pixel_index + 1];
                    let b = buffer[pixel_index + 2];

                    let apply_contrast_brightness = |value: u8| -> u8 {
                        let mut v = value as f32 / 255.0;
                        v = (v - 0.5) * contrast + 0.5;
                        v += brightness;
                        v = v.max(0.0).min(1.0);
                        (v * 255.0) as u8
                    };

                    let r_adj = apply_contrast_brightness(r);
                    let g_adj = apply_contrast_brightness(g);
                    let b_adj = apply_contrast_brightness(b);

                    let intensity = (0.2989 * r_adj as f32
                        + 0.5870 * g_adj as f32
                        + 0.1140 * b_adj as f32) as u8;
                    let char_idx = (intensity as f32 / 255.0 * (ascii_chars.len() - 1) as f32) as usize;
                    let ascii_char = ascii_chars[char_idx];

                    print!("{}", ascii_char);
                } else {
                    print!(" ");
                }
            }
            println!();
        }

        io::stdout().flush()?;
        thread::sleep(Duration::from_millis(33));
    }
}<|MERGE_RESOLUTION|>--- conflicted
+++ resolved
@@ -6,40 +6,42 @@
 use std::time::Duration;
 
 fn main() -> Result<(), Box<dyn std::error::Error>> {
-    let width = 120;
-    let height = 40;
+    // Increased terminal dimensions for higher resolution
+    let width = 120;  // Increased from 120
+    let height = 40;  // Increased from 40
 
+    // Extended ASCII character set for more detail
     let ascii_chars = " .,:-=o+*#%&@8$".chars().collect::<Vec<char>>();
+
+    // Clear screen sequence
     let clear_screen = "\x1B[2J\x1B[1;1H";
 
     println!("Starting webcam to ASCII stream. Press Ctrl+C to exit.");
 
+    // Select the first camera
     let index = CameraIndex::Index(0);
+    // Request the highest resolution in RGB format
     let requested = RequestedFormat::new::<RgbFormat>(RequestedFormatType::AbsoluteHighestFrameRate);
     let mut camera = Camera::new(index, requested)?;
 
+    // Open the camera stream
     camera.open_stream()?;
 
-    let contrast = 1.5;
-    let brightness = -0.03;
+    // Contrast and brightness adjustments
+    let contrast = 1.5;  // Increase for more contrast (1.0 is normal)
+    let brightness = -0.03; // Adjust as needed (-1.0 to 1.0)
 
     loop {
+        // Capture a frame
         let frame = camera.frame()?;
+
         let buffer = frame.buffer();
         let resolution = frame.resolution();
         let frame_width = resolution.width() as usize;
         let frame_height = resolution.height()  as usize;
 
-<<<<<<< HEAD
-=======
-        let buffer = frame.buffer();
-        let resolution = frame.resolution();
-        let frame_width = resolution.width() as usize;
-        let frame_height = resolution.height()  as usize;
-
->>>>>>> 4f1936e8
         let scale_x = frame_width as f32 / width as f32;
-        let scale_y = frame_height as f32 / height as f32;
+        let scale_y = frame_height as f32 / height as f32; // Adjust for terminal character aspect ratio
 
         print!("{}", clear_screen);
 
@@ -61,8 +63,11 @@
 
                     let apply_contrast_brightness = |value: u8| -> u8 {
                         let mut v = value as f32 / 255.0;
+                        // Apply contrast
                         v = (v - 0.5) * contrast + 0.5;
+                        // Apply brightness
                         v += brightness;
+                        // Clamp to valid range
                         v = v.max(0.0).min(1.0);
                         (v * 255.0) as u8
                     };
@@ -71,9 +76,8 @@
                     let g_adj = apply_contrast_brightness(g);
                     let b_adj = apply_contrast_brightness(b);
 
-                    let intensity = (0.2989 * r_adj as f32
-                        + 0.5870 * g_adj as f32
-                        + 0.1140 * b_adj as f32) as u8;
+                    // Improved intensity calculation with adjusted weights
+                    let intensity = (0.2989 * r_adj as f32 + 0.5870 * g_adj as f32 + 0.1140 * b_adj as f32) as u8;
                     let char_idx = (intensity as f32 / 255.0 * (ascii_chars.len() - 1) as f32) as usize;
                     let ascii_char = ascii_chars[char_idx];
 
